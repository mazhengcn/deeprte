--- conflicted
+++ resolved
@@ -23,11 +23,7 @@
     "mounts": [
         "type=volume,src=rte_data,dst=${containerWorkspaceFolder}/data",
         "type=volume,src=${localWorkspaceFolderBasename}-venv,dst=${containerWorkspaceFolder}/.venv",
-<<<<<<< HEAD
         "type=volume,src=uv-cache,dst=/tmp/uv-cache"
-=======
-        "type=volume,src=uv-cache,dst=/home/vscode/.cache/uv"
->>>>>>> 68ef817c
     ],
     "runArgs": [
         "--security-opt=seccomp=unconfined",
@@ -35,13 +31,8 @@
         "--shm-size=1g"
     ],
     "postCreateCommand": {
-<<<<<<< HEAD
         "fix-volume-permissions": "sudo chown -R $(whoami): data && sudo chown -R $(whoami): .venv",
         "sync-environment": "uv sync --frozen --extra cuda"
-=======
-        "fix-volume-permissions": "sudo chown -R $(whoami): .venv && sudo chown -R $(whoami): data && sudo chown -R $(whoami): $HOME/.cache",
-        "sync-environment": "uv sync --frozen"
->>>>>>> 68ef817c
     },
     "postStartCommand": "uv run pre-commit install",
     "remoteUser": "vscode"
