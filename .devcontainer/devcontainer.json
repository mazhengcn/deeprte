{
    "image": "ghcr.io/nvidia/jax:jax",
    "features": {
        "ghcr.io/devcontainers/features/common-utils:2": {
            "installZsh": false,
            "upgradePackages": false
        }
    },
    "customizations": {
        "vscode": {
            "extensions": [
                "ms-python.python",
                "ms-python.vscode-pylance",
                "charliermarsh.ruff",
                "ms-toolsai.jupyter"
            ],
            "settings": {
                "python.analysis.extraPaths": [
                    "/opt/jax",
                    "/opt/flax"
                ]
            }
        }
    },
    "runArgs": [
        "--gpus=all",
        "--shm-size=1g"
    ],
    "remoteEnv": {
        "TZ": "Asia/Shanghai"
    },
<<<<<<< HEAD
    "remoteUser": "root"
=======
    "mounts": [
        {
            "source": "rte_data",
            "target": "${containerWorkspaceFolder}/data",
            "type": "volume"
        }
    ],
    "postCreateCommand": "pip install -e ."
>>>>>>> 7beea93b
}<|MERGE_RESOLUTION|>--- conflicted
+++ resolved
@@ -29,9 +29,6 @@
     "remoteEnv": {
         "TZ": "Asia/Shanghai"
     },
-<<<<<<< HEAD
-    "remoteUser": "root"
-=======
     "mounts": [
         {
             "source": "rte_data",
@@ -40,5 +37,4 @@
         }
     ],
     "postCreateCommand": "pip install -e ."
->>>>>>> 7beea93b
 }