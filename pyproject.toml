--- conflicted
+++ resolved
@@ -33,9 +33,6 @@
 homepage = "https://github.com/mazhengcn/deeprte"
 
 [project.optional-dependencies]
-<<<<<<< HEAD
-cuda = ["jax-cuda12-plugin[with-cuda]>=0.6.0"]
-=======
 cuda = [
     "jax-cuda12-plugin[with-cuda]>=0.5.3",
 ]
@@ -47,7 +44,6 @@
     "pre-commit>=4.2.0",
     "ruff>=0.11.6",
 ]
->>>>>>> 68ef817c
 
 [tool.uv.sources]
 rte-dataset = { git = "https://github.com/mazhengcn/rte-dataset" }
