--- conflicted
+++ resolved
@@ -19,9 +19,9 @@
     "Programming Language :: Python :: 3.11",
     "Topic :: Scientific/Engineering :: Mathematics",
     "Topic :: Scientific/Engineering :: Artificial Intelligence",
+    "Topic :: Scientific/Engineering :: Artificial Intelligence",
 ]
 dependencies = [
-<<<<<<< HEAD
     "absl-py",
     "dill",
     "dm-haiku",
@@ -32,17 +32,6 @@
     "optax",
     "tensorflow-cpu",
     "tensorflow-datasets"
-=======
-    "absl-py>=1.0.0",
-    "dm-haiku>=0.0.8",
-    "jax>=0.3.25",
-    "jaxline>=0.0.6",
-    "ml-collections>=0.1.1",
-    "numpy>=1.22.3",
-    "optax>=0.1.2",
-    "tensorflow-cpu==2.12.0rc0",
-    "tensorflow-datasets>=4.7.0",
->>>>>>> d89bba76
 ]
 
 [project.urls]
@@ -58,9 +47,4 @@
 extend-ignore = ["E203"]
 
 [tool.black]
-<<<<<<< HEAD
-line-length = 79
-=======
-line-length = 79
-target-version = ["py38", "py39", "py310", "py311"]
->>>>>>> d89bba76
+line-length = 79