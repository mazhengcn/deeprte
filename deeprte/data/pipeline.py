--- conflicted
+++ resolved
@@ -146,10 +146,6 @@
 
             return {**train_ds, **grid_feature, **shape_dict}
 
-<<<<<<< HEAD
-        return {**data_feature, **grid_feature, **shape_dict}
-=======
         else:
             shape_dict["num_train_and_val"] = shape_dict["num_examples"]
-            return {**data_feature, **grid_feature, **shape_dict}
->>>>>>> 394f0ec2
+            return {**data_feature, **grid_feature, **shape_dict}