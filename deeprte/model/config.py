# Copyright 2022 Zheng Ma
#
# Licensed under the Apache License, Version 2.0 (the "License");
# you may not use this file except in compliance with the License.
# You may obtain a copy of the License at
#
#     http://www.apache.org/licenses/LICENSE-2.0
#
# Unless required by applicable law or agreed to in writing, software
# distributed under the License is distributed on an "AS IS" BASIS,
# WITHOUT WARRANTIES OR CONDITIONS OF ANY KIND, either express or implied.
# See the License for the specific language governing permissions and
# limitations under the License.

"""Model config."""

import copy

import ml_collections


def model_config() -> ml_collections.ConfigDict:
    cfg = copy.deepcopy(CONFIG)
    cg = cfg.green_function
    cg.attenuation.output_dim = cg.scattering.latent_dim
    return cfg


CONFIG = ml_collections.ConfigDict(
    {
        "data": {},
        "global_config": {
            "deterministic": True,
            "subcollocation_size": 128,
            "w_init": "glorot_uniform",
        },
        "green_function": {
            "scattering": {
                "num_layer": 0,
<<<<<<< HEAD
                "latent_dim": 128,
=======
                "latent_dim": 64,
>>>>>>> b9997fb7
            },
            "attenuation": {
                "num_layer": 4,
                "latent_dim": 128,
                "output_dim": None,
                "attention": {
                    "num_head": 4,
                    "key_dim": 64,
                    "value_dim": None,
                    "output_dim": 2,
                },
            },
        },
    }
)<|MERGE_RESOLUTION|>--- conflicted
+++ resolved
@@ -37,11 +37,7 @@
         "green_function": {
             "scattering": {
                 "num_layer": 0,
-<<<<<<< HEAD
                 "latent_dim": 128,
-=======
-                "latent_dim": 64,
->>>>>>> b9997fb7
             },
             "attenuation": {
                 "num_layer": 4,
