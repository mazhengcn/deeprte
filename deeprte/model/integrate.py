# Copyright 2022 Zheng Ma
#
# Licensed under the Apache License, Version 2.0 (the "License");
# you may not use this file except in compliance with the License.
# You may obtain a copy of the License at
#
#     http://www.apache.org/licenses/LICENSE-2.0
#
# Unless required by applicable law or agreed to in writing, software
# distributed under the License is distributed on an "AS IS" BASIS,
# WITHOUT WARRANTIES OR CONDITIONS OF ANY KIND, either express or implied.
# See the License for the specific language governing permissions and
# limitations under the License.

"""Integration operator."""

from collections.abc import Callable
from typing import Optional

import jax.numpy as jnp

from deeprte.model import mapping


def quad(
    func: Callable[..., jnp.float32],
    quad_points: tuple[jnp.ndarray, jnp.ndarray],
    argnum=0,
<<<<<<< HEAD
    has_aux: Optional[bool] = False,
=======
    has_aux: bool = False,
>>>>>>> 2a9871dd
    use_hk: Optional[bool] = False,
) -> Callable[..., float]:
    """Compute the integral operator for a scalar function using
    quadratures."""

    nodes, weights = quad_points

    def integral(*args):
        args = list(args)
        args.insert(argnum, nodes)
        if not has_aux:
            values = mapping.vmap(func, argnums={argnum}, out_axes=-1, use_hk=use_hk)(
                *args
            )
            return jnp.matmul(values, weights)
        else:
            values, aux = mapping.vmap(
                func, argnums={argnum}, out_axes=-1, use_hk=use_hk
            )(*args)
<<<<<<< HEAD

=======
>>>>>>> 2a9871dd
            return jnp.matmul(values, weights), aux

    return integral<|MERGE_RESOLUTION|>--- conflicted
+++ resolved
@@ -26,11 +26,7 @@
     func: Callable[..., jnp.float32],
     quad_points: tuple[jnp.ndarray, jnp.ndarray],
     argnum=0,
-<<<<<<< HEAD
     has_aux: Optional[bool] = False,
-=======
-    has_aux: bool = False,
->>>>>>> 2a9871dd
     use_hk: Optional[bool] = False,
 ) -> Callable[..., float]:
     """Compute the integral operator for a scalar function using
@@ -50,10 +46,6 @@
             values, aux = mapping.vmap(
                 func, argnums={argnum}, out_axes=-1, use_hk=use_hk
             )(*args)
-<<<<<<< HEAD
-
-=======
->>>>>>> 2a9871dd
             return jnp.matmul(values, weights), aux
 
     return integral