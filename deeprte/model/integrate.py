# Copyright 2022 Zheng Ma
#
# Licensed under the Apache License, Version 2.0 (the "License");
# you may not use this file except in compliance with the License.
# You may obtain a copy of the License at
#
#     http://www.apache.org/licenses/LICENSE-2.0
#
# Unless required by applicable law or agreed to in writing, software
# distributed under the License is distributed on an "AS IS" BASIS,
# WITHOUT WARRANTIES OR CONDITIONS OF ANY KIND, either express or implied.
# See the License for the specific language governing permissions and
# limitations under the License.

"""Integration operator."""

from collections.abc import Callable
from typing import Optional

import jax
import jax.numpy as jnp

from deeprte.model.mapping import sharded_map


def quad(
    fun: Callable,
<<<<<<< HEAD
    quadratures: tuple[jax.Array, jax.Array],
    argnum: int = 0,
    shard_size: int | None = None,
    has_aux: Optional[bool] = False,
) -> Callable:
    """Compute the integral operator for a scalar function using
    quadratures.
    """
    points, weights = quadratures

    def integral_fn(*args):
        args = list(args)
        in_axes_ = [None] * len(args)
        args.insert(argnum, points)
        in_axes_.insert(argnum, int(0))
        out = sharded_map(
            fun, shard_size=shard_size, in_axes=in_axes_, out_axes=-1
        )(*args)
        if has_aux:
            values, aux = out
            result = jnp.dot(values, weights)
            return result, aux

        return jnp.dot(out, weights)

    return integral_fn


def value_and_quad(
    fun: Callable[..., float],
=======
>>>>>>> d89bba76
    quadratures: tuple[jax.Array, jax.Array],
    argnum: int = 0,
    shard_size: int | None = None,
    has_aux: Optional[bool] = False,
) -> Callable:
    """Compute the integral operator for a scalar function using
    quadratures.
    """
    points, weights = quadratures

    def integral_fn(*args):
        args = list(args)
        in_axes_ = [None] * len(args)
        args.insert(argnum, points)
        in_axes_.insert(argnum, int(0))
        out = sharded_map(
            fun, shard_size=shard_size, in_axes=in_axes_, out_axes=-1
        )(*args)
        if has_aux:
            values, aux = out
            result = jnp.dot(values, weights)
            return result, aux

        return out, jnp.dot(out, weights)

    return integral_fn<|MERGE_RESOLUTION|>--- conflicted
+++ resolved
@@ -25,39 +25,6 @@
 
 def quad(
     fun: Callable,
-<<<<<<< HEAD
-    quadratures: tuple[jax.Array, jax.Array],
-    argnum: int = 0,
-    shard_size: int | None = None,
-    has_aux: Optional[bool] = False,
-) -> Callable:
-    """Compute the integral operator for a scalar function using
-    quadratures.
-    """
-    points, weights = quadratures
-
-    def integral_fn(*args):
-        args = list(args)
-        in_axes_ = [None] * len(args)
-        args.insert(argnum, points)
-        in_axes_.insert(argnum, int(0))
-        out = sharded_map(
-            fun, shard_size=shard_size, in_axes=in_axes_, out_axes=-1
-        )(*args)
-        if has_aux:
-            values, aux = out
-            result = jnp.dot(values, weights)
-            return result, aux
-
-        return jnp.dot(out, weights)
-
-    return integral_fn
-
-
-def value_and_quad(
-    fun: Callable[..., float],
-=======
->>>>>>> d89bba76
     quadratures: tuple[jax.Array, jax.Array],
     argnum: int = 0,
     shard_size: int | None = None,
