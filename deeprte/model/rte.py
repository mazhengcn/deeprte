--- conflicted
+++ resolved
@@ -18,11 +18,7 @@
 
 import jax
 import jax.numpy as jnp
-<<<<<<< HEAD
-import ml_collections
 import numpy as np
-=======
->>>>>>> 914ebc2e
 
 from deeprte import dataset
 from deeprte.model.base import Model, Solution
@@ -83,54 +79,6 @@
         )
         return sol
 
-<<<<<<< HEAD
-    def apply(  # pylint: disable=arguments-differ
-        self,
-        params: hk.Params,
-        state: hk.State,
-        rng: jnp.ndarray,
-        r: jnp.ndarray,
-        v: jnp.ndarray,
-        sigma: FunctionInputs,
-        psi_bc: FunctionInputs,
-        is_training: bool,
-    ) -> jnp.ndarray:
-        _apply_fn = self._apply
-
-        if not is_training:
-            _apply_fn = vmap(
-                vmap(_apply_fn, shard_size=128, argnums={3, 4}),
-                argnums={5, 6},
-                in_axes=(FunctionInputs(), FunctionInputs()),
-            )
-
-        return _apply_fn(params, state, rng, r, v, sigma, psi_bc)
-
-    @jax.jit
-    def rho(
-        self,
-        params: hk.Params,
-        rng: jnp.ndarray,
-        r: jnp.ndarray | np.ndarray,
-        sigma: FunctionInputs,
-        psi_bc: FunctionInputs,
-        quadratures: tuple[jnp.ndarray, jnp.ndarray],
-    ) -> jnp.ndarray:
-
-        _apply = functools.partial(self.apply, params, None, rng, is_training=True)
-        _rho_fn = quad(_apply, quadratures, argnum=1, has_aux=True)
-        v_rho_fn = vmap(
-            vmap(_rho_fn, shard_size=128, argnums={0}),
-            argnums={1, 2},
-            in_axes=(FunctionInputs(), FunctionInputs()),
-        )
-
-        _rho = v_rho_fn(r, sigma, psi_bc)
-
-        return _rho
-
-=======
->>>>>>> 914ebc2e
 
 class RTESupervised(Model):
     def loss(  # pylint: disable=arguments-differ
@@ -159,15 +107,12 @@
     def metrics(
         self, func: Callable[..., jnp.ndarray], batch: dataset.Batch
     ) -> Mapping[str, jnp.ndarray]:
-<<<<<<< HEAD
-=======
 
         predict_func = vmap(
             vmap(func, shard_size=128, argnums={0, 1}),
             excluded={0, 1},
             in_axes=(FunctionInputs(None, 0), FunctionInputs(None, 0)),
         )
->>>>>>> 914ebc2e
         # Predictions
         predictions, _ = predict_func(*batch["inputs"])
         # Labels
