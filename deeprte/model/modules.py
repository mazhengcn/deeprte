# Copyright 2022 Zheng Ma
#
# Licensed under the Apache License, Version 2.0 (the "License");
# you may not use this file except in compliance with the License.
# You may obtain a copy of the License at
#
#     http://www.apache.org/licenses/LICENSE-2.0
#
# Unless required by applicable law or agreed to in writing, software
# distributed under the License is distributed on an "AS IS" BASIS,
# WITHOUT WARRANTIES OR CONDITIONS OF ANY KIND, either express or implied.
# See the License for the specific language governing permissions and
# limitations under the License.

"""Core modules including Green's function with Attenuation and Scattering."""

import dataclasses
import functools
from typing import Optional

import haiku as hk
import jax
import jax.numpy as jnp
import numpy as np
<<<<<<< HEAD
=======
from jax import lax
>>>>>>> f1abebe4
from ml_collections import ConfigDict

from deeprte.model import integrate, mapping
from deeprte.model.characteristics import Characteristics
from deeprte.model.tf.rte_features import (
    BATCH_FEATURE_NAMES,
    COLLOCATION_FEATURE_NAMES,
)
from deeprte.model.utils import (
    dropout_wrapper,
    get_initializer_scale,
    mean_squared_loss_fn,
    query_chunk_attention,
)


def get_vmap_axes(dict_keys: list[str], template: list[str]):
    return ({k: 0 if k in template else None for k in dict_keys},)


@dataclasses.dataclass
class DeepRTE(hk.Module):
    """Deep RTE model."""
<<<<<<< HEAD
=======

    config: ConfigDict
    global_config: ConfigDict
    name: Optional[str] = "deeprte"

    def __init__(self, config, name="deeprte"):
        super().__init__(name)
>>>>>>> f1abebe4

    config: ConfigDict
    global_config: ConfigDict
    name: Optional[str] = "deeprte"

    def __call__(
        self, batch, is_training, compute_loss=False, compute_metrics=False
    ):
        c = self.config
        gc = self.global_config
        ret = {}

        def rte_op(batch):
            green_fn = GreenFunction(c.green_function, gc)
            quadratures = (
                batch["boundary_coords"],
                batch["boundary"] * batch["boundary_weights"],
            )
            # batch["green_func"] = green_fn()
            rte_sol = integrate.quad(
                green_fn, quadratures=quadratures, argnum=1
            )(batch["phase_coords"], batch, is_training)
            return rte_sol

        low_memory = (
            None
            if is_training or hk.running_init()
            else gc.subcollocation_size
        )
        collocation_axes = get_vmap_axes(
            batch.keys(), COLLOCATION_FEATURE_NAMES
        )
        batch_axes = get_vmap_axes(batch.keys(), BATCH_FEATURE_NAMES)

        batched_rte_op = hk.vmap(
            mapping.sharded_map(
                rte_op, shard_size=low_memory, in_axes=collocation_axes
            ),
            in_axes=batch_axes,
            split_rng=(not hk.running_init()),
        )
        predictions = batched_rte_op(batch)

        ret["predicted_solution"] = predictions

        if compute_loss:
            inner_labels = batch["psi_label"]
            inner_loss = mean_squared_loss_fn(predictions, inner_labels)

            batch["phase_coords"] = batch["sampled_boundary_coords"]
            batch["psi_label"] = batch["sampled_boundary"]
            batch["scattering_kernel"] = batch[
                "sampled_boundary_scattering_kernel"
            ]

            bc_predictions = batched_rte_op(batch)
            bc_labels = batch["psi_label"]
            bc_loss = mean_squared_loss_fn(bc_predictions, bc_labels)

            w = gc.loss_weights
            total_loss = inner_loss + w * bc_loss

            ret["loss"] = {
                "inner_mse": inner_loss,
                "inner_rmspe": jnp.sqrt(
                    inner_loss / jnp.mean(inner_labels**2)
                ),
                "bc_mse": bc_loss,
                "bc_rmspe": jnp.sqrt(bc_loss / jnp.mean(bc_labels**2)),
                "total_loss": total_loss,
            }
            # labels = inner_labels
            # total_loss = inner_loss

            # ret["loss"] = {
            #     "mse": total_loss,
            #     "rmspe": jnp.sqrt(total_loss / jnp.mean(labels**2)),
            # }

        if compute_metrics:
            labels = batch["psi_label"]

            mse = mean_squared_loss_fn(predictions, labels, axis=-1)
            relative_mse = mse / jnp.mean(labels**2)
            ret["metrics"] = {"mse": mse, "rmspe": relative_mse}
        if compute_loss:
            return total_loss, ret

        return ret

    # def loss(self, model, labels):


@dataclasses.dataclass
class GreenFunction(hk.Module):
    """Green's function module."""

    config: ConfigDict
    global_config: ConfigDict
    name: Optional[str] = "green_function"

    def __call__(self, coord1, coord2, batch, is_training):
        c = self.config
        gc = self.global_config

        w_init = get_initializer_scale(gc.w_init)
        projection = hk.Linear(
            1, with_bias=False, w_init=w_init, name="output_projection"
        )

        charc = Characteristics.from_tensor(batch["position_coords"])
        attenuation_module = Attenuation(c.attenuation, gc)
        act = attenuation_module(
            coord1=coord1,
            coord2=coord2,
            att_coeff=batch["sigma"],
            charc=charc,
        )

        if c.scattering.num_layer == 0:
            output = jnp.exp(projection(act))
            output = jnp.squeeze(output, axis=-1)
            return output

        position, _ = jnp.split(coord1, 2, axis=-1)

        def self_att_fn(velocity):
            coord = jnp.concatenate([position, velocity], axis=-1)
            out = attenuation_module(
                coord1=coord,
                coord2=coord2,
                att_coeff=batch["sigma"],
                charc=charc,
            )
            return out

        velocity_coords, velocity_weights = (
            batch["velocity_coords"],
            batch["velocity_weights"],
        )
        kernel = (1 - batch["scattering_kernel"]) * velocity_weights
        self_kernel = (1 - batch["self_scattering_kernel"]) * velocity_weights

        self_act = hk.vmap(self_att_fn, split_rng=(not hk.running_init()))(
            velocity_coords
        )
        output, _ = Scattering(c.scattering, gc)(
            act=act,
            self_act=self_act,
            kernel=kernel,
            self_kernel=self_kernel,
            is_training=is_training,
        )
        output = jnp.exp(projection(output))
        output = jnp.squeeze(output, axis=-1)

        return output


@dataclasses.dataclass
class Scattering(hk.Module):
    """Scattering module."""

    config: ConfigDict
    global_config: ConfigDict
    name: Optional[str] = "scattering_module"

    def __call__(self, act, self_act, kernel, self_kernel, is_training):
        c = self.config
        gc = self.global_config
        w_init = get_initializer_scale(gc.w_init)

        dropout_wrapper_fn = functools.partial(
            dropout_wrapper,
            is_training=is_training,
            safe_key=None,
            global_config=gc,
        )

        def scattering_block(x):
            act, self_act = x
            scattering_layer = ScatteringLayer(
                output_size=c.latent_dim, w_init=w_init
            )
            act_out = dropout_wrapper_fn(
                module=scattering_layer,
                input_act=self_act,
                kernel=kernel,
                output_act=act,
            )
            self_act_out = dropout_wrapper_fn(
                module=scattering_layer,
                input_act=self_act,
                kernel=self_kernel,
            )
            return (act_out, self_act_out)

        scattering_stack = hk.experimental.layer_stack(c.num_layer)(
            scattering_block
        )
        act_output, self_act_output = scattering_stack((act, self_act))

        return act_output, self_act_output


@dataclasses.dataclass
class ScatteringLayer(hk.Module):
    "A single layer describing scattering action."

    output_size: int
    with_bias: bool = True
    w_init: int | None = None
    name: Optional[str] = "scattering_layer"

    def __call__(self, act, kernel, is_training=None):
        output = jnp.einsum("...V,Vd->...d", kernel, act)
        output = hk.Linear(
            output_size=self.output_size,
            with_bias=self.with_bias,
            w_init=self.w_init,
        )(output)
        output = jax.nn.tanh(output)

        return output


@dataclasses.dataclass
class Attenuation(hk.Module):
    """Attenuation operator module of the tranport equation."""

    config: ConfigDict
    global_config: ConfigDict
    name: Optional[str] = "attenuation"

    def __call__(self, coord1, coord2, att_coeff, charc):
        """Module that describes the attenuation part of RTE equation.

        Args:
            coords_1d: Phase space coordinates that is the concat of
                position and velocity coordinates; shape [2*d]
            coords_2d: Phase space coordinates that is the concat of
                position and velocity coordinates; shape [2*d]
            att_coeff: Attenuation coefficient on a grid;
                shape [num_grid_points, D_a]

        Returns:
            Green's function at r, r_prime.
        """
        c = self.config
        gc = self.global_config
        w_init = get_initializer_scale(gc.w_init)

        attention_module = Attention(c.attention, gc)
        local_coords, mask = charc.apply_to_point(coord1)

        att = attention_module(
            query=coord1, key=local_coords, value=att_coeff, mask=mask
        )
        att = jnp.exp(-att)

        act = jnp.concatenate([coord1, coord2, att])
        for _ in range(c.num_layer - 1):
            act = hk.Linear(
                c.latent_dim, w_init=w_init, name="attenuation_linear"
            )(act)
            act = jax.nn.tanh(act)

        act = jax.nn.tanh(
            hk.Linear(c.output_dim, w_init=w_init, name="output_projection")(
                act
            )
        )

        return act


@dataclasses.dataclass
class Attention(hk.Module):
    """Multihead Attention."""

    config: ConfigDict
    global_config: ConfigDict
    name: Optional[str] = "attention"
<<<<<<< HEAD
=======

    def __init__(self, config, global_config, name="attention"):
        super().__init__(name=name)
        self.config = config
        self.global_config = global_config
>>>>>>> f1abebe4

    def __call__(self, query, key, value, mask=None):
        """Computes (optionally masked) MHA with queries, keys & values.

        Args:
          query: Sequence used to compute queries; shape [..., D_q].
          key: Sequence used to compute keys; shape [T, D_k].
          value: Sequence used to compute values; shape [T, D_v].
          mask: Optional mask applied to attention weights; shape [H=1, T', T].

        Returns:
          A new sequence of embeddings, consisting of a projection of the
            attention-weighted value projections; shape [..., D'].
        """
        c = self.config
        gc = self.global_config

        self.num_head = c.num_head
        self.key_dim = c.key_dim
        self.value_dim = c.value_dim or c.key_dim
        self.output_dim = c.output_dim or c.key_dim * c.num_head

        self.w_init = get_initializer_scale(gc.w_init)
        # In shape hints below, we suppress the leading dims [...] for brevity.
        # Hence e.g. [A, B] should be read in every case as [..., A, B].
        *leading_dims, _ = query.shape
        projection = self._linear_projection

        # Compute key/query/values (overload K/Q/V to
        # denote the respective sizes).
        query_heads = projection(query, self.key_dim, "query")  # [T', H, Q=K]
        key_heads = projection(key, self.key_dim, "key")  # [T, H, K]
        value_heads = projection(value, self.value_dim, "value")  # [T, H, V]

        # Compute attention weights.
        attn_logits = jnp.einsum("...hd,Thd->...hT", query_heads, key_heads)
        attn_logits = attn_logits / np.sqrt(self.key_dim).astype(key.dtype)
        if mask is not None:
            if mask.ndim != attn_logits.ndim:
                raise ValueError(
                    f"Mask dimensionality {mask.ndim} must match logits"
                    f"dimensionality {attn_logits.ndim}."
                )
            attn_logits = jnp.where(mask, attn_logits, -1e30)
        attn_weights = jax.nn.softmax(attn_logits)  # [T', H, T]

        # Weight the values by the attention and flatten the head vectors.
        attn = jnp.einsum("...hT,...Thd->...hd", attn_weights, value_heads)
        attn = jnp.reshape(attn, (*leading_dims, -1))  # [T', H*V]

        # Apply another projection to get the final embeddings.
        output_projection = hk.Linear(
            self.output_dim, w_init=self.w_init, name="output_projection"
        )
        return output_projection(attn)  # [T', D']

    @hk.transparent
    def _linear_projection(
        self, x: jax.Array, head_dim: int, name: Optional[str] = None
    ) -> jax.Array:
        y = hk.Linear(self.num_head * head_dim, w_init=self.w_init, name=name)(
            x
        )
        *leading_dims, _ = x.shape
        return y.reshape((*leading_dims, self.num_head, head_dim))


@dataclasses.dataclass
class Attention_v2(hk.Module):
    """Multihead Attention."""

    config: ConfigDict
    global_config: ConfigDict
    name: Optional[str] = "attention"

    def __call__(self, query, key, value, mask=None):
        """Computes (optionally masked) MHA with queries, keys & values.

        Args:
          query: Sequence used to compute queries; shape [..., D_q].
          key: Sequence used to compute keys; shape [T, D_k].
          value: Sequence used to compute values; shape [T, D_v].
          mask: Optional mask applied to attention weights; shape [H=1, T', T].

        Returns:
          A new sequence of embeddings, consisting of a projection of the
            attention-weighted value projections; shape [..., D'].
        """
        c = self.config
        gc = self.global_config

        self.num_head = c.num_head
        self.key_dim = c.key_dim
        self.value_dim = c.value_dim or c.key_dim
        self.output_dim = c.output_dim or c.key_dim * c.num_head

        self.w_init = get_initializer_scale(gc.w_init)
        # In shape hints below, we suppress the leading dims [...] for brevity.
        # Hence e.g. [A, B] should be read in every case as [..., A, B].
        *leading_dims, _ = query.shape
        projection = self._linear_projection

        # Compute key/query/values (overload K/Q/V to
        # denote the respective sizes).
        query_heads = projection(query, self.key_dim, "query")  # [T', H, Q=K]
        key_heads = projection(key, self.key_dim, "key")  # [T, H, K]
        value_heads = projection(value, self.value_dim, "value")  # [T, H, V]

        attn = query_chunk_attention(
            query_heads,
            key_heads,
            value_heads,
            mask,
            key_chunk_size=None if hk.running_init() else c.key_chunk_size,
            precision=None,
            dtype=jnp.float32,
        )
        attn = jnp.reshape(attn, (*leading_dims, -1))  # [T', H*V]

        # Apply another projection to get the final embeddings.
        output_projection = hk.Linear(
            self.output_dim, w_init=self.w_init, name="output_projection"
        )
        return output_projection(attn)  # [T', D']

    @hk.transparent
    def _linear_projection(
        self, x: jax.Array, head_dim: int, name: Optional[str] = None
    ) -> jax.Array:
        y = hk.Linear(self.num_head * head_dim, w_init=self.w_init, name=name)(
            x
        )
        *leading_dims, _ = x.shape
        return y.reshape((*leading_dims, self.num_head, head_dim))<|MERGE_RESOLUTION|>--- conflicted
+++ resolved
@@ -22,24 +22,14 @@
 import jax
 import jax.numpy as jnp
 import numpy as np
-<<<<<<< HEAD
-=======
-from jax import lax
->>>>>>> f1abebe4
 from ml_collections import ConfigDict
 
 from deeprte.model import integrate, mapping
 from deeprte.model.characteristics import Characteristics
-from deeprte.model.tf.rte_features import (
-    BATCH_FEATURE_NAMES,
-    COLLOCATION_FEATURE_NAMES,
-)
-from deeprte.model.utils import (
-    dropout_wrapper,
-    get_initializer_scale,
-    mean_squared_loss_fn,
-    query_chunk_attention,
-)
+from deeprte.model.tf.rte_features import (BATCH_FEATURE_NAMES,
+                                           COLLOCATION_FEATURE_NAMES)
+from deeprte.model.utils import (dropout_wrapper, get_initializer_scale,
+                                 mean_squared_loss_fn, query_chunk_attention)
 
 
 def get_vmap_axes(dict_keys: list[str], template: list[str]):
@@ -49,16 +39,6 @@
 @dataclasses.dataclass
 class DeepRTE(hk.Module):
     """Deep RTE model."""
-<<<<<<< HEAD
-=======
-
-    config: ConfigDict
-    global_config: ConfigDict
-    name: Optional[str] = "deeprte"
-
-    def __init__(self, config, name="deeprte"):
-        super().__init__(name)
->>>>>>> f1abebe4
 
     config: ConfigDict
     global_config: ConfigDict
@@ -342,14 +322,6 @@
     config: ConfigDict
     global_config: ConfigDict
     name: Optional[str] = "attention"
-<<<<<<< HEAD
-=======
-
-    def __init__(self, config, global_config, name="attention"):
-        super().__init__(name=name)
-        self.config = config
-        self.global_config = global_config
->>>>>>> f1abebe4
 
     def __call__(self, query, key, value, mask=None):
         """Computes (optionally masked) MHA with queries, keys & values.
