# Copyright 2022 Zheng Ma
#
# Licensed under the Apache License, Version 2.0 (the "License");
# you may not use this file except in compliance with the License.
# You may obtain a copy of the License at
#
#     http://www.apache.org/licenses/LICENSE-2.0
#
# Unless required by applicable law or agreed to in writing, software
# distributed under the License is distributed on an "AS IS" BASIS,
# WITHOUT WARRANTIES OR CONDITIONS OF ANY KIND, either express or implied.
# See the License for the specific language governing permissions and
# limitations under the License.


import json
import pathlib
import time
from typing import Any

import dill
import jax
import jax.numpy as jnp
import matplotlib as mpl
import matplotlib.pyplot as plt
import numpy as np
import tensorflow as tf
from absl import app, flags, logging
from matplotlib.colors import ListedColormap
from rte_dataset.builders import pipeline

from deeprte.configs import default
from deeprte.model.engine import RteEngine

logging.set_verbosity(logging.INFO)

FLAGS = flags.FLAGS

flags.DEFINE_string(
    "model_dir", None, "Model directory containing the params and config."
)
flags.DEFINE_string("data_path", None, "Path to directory containing the data.")
flags.DEFINE_string(
    "output_dir",
    None,
    "Path to output directory. If not specified, a directory will be created "
    "in the system's temporary directory.",
)
flags.DEFINE_bool("benchmark", True, "If True, benchmark the model.")  # noqa: FBT003
flags.DEFINE_integer("num_eval", None, "Number of examples to evaluate.")
flags.mark_flags_as_required(["model_dir", "data_path", "output_dir"])


def rmse(pred: np.ndarray, target: np.ndarray) -> float:
    """Compute the root mean square error (RMSE) between prediction and target."""
    return np.sqrt(np.mean((pred - target) ** 2) / np.mean(target**2))


def mse(pred: np.ndarray, target: np.ndarray) -> float:
    """Compute the mean square error (MSE) between prediction and target."""
    return np.mean((pred - target) ** 2)


def get_normalization_ratio(psi_range: list, boundary_range: list) -> float:
    """Compute the normalization ratio between psi and boundary."""
    psi_range = float(psi_range.split(" ")[-1])
    boundary_range = float(boundary_range.split(" ")[-1])
    return psi_range / boundary_range


def _jnp_to_np(output: dict[str, Any]) -> dict[str, Any]:
    """Recursively changes jax arrays to numpy arrays."""
    for k, v in output.items():
        if isinstance(v, dict):
            output[k] = _jnp_to_np(v)
        elif isinstance(v, jnp.ndarray):
            output[k] = np.array(v)
    return output


def plot_phi(
    r: np.ndarray,
    phi_pre: np.ndarray,
    phi_label: np.ndarray,
    save_path: str | pathlib.Path,
) -> None:
    r"""Plot the exact, predicted, and absolute error of $f(r,\Omega)$ and save the figure.

    Parameters
    ----------
    r : np.ndarray
        The position coordinates array.
    phi_pre : np.ndarray
        The predicted phi values.
    phi_label : np.ndarray
        The exact phi values.
    save_path : str or pathlib.Path
        The path where the plot image will be saved.

    """  # noqa: E501
    fig, _axs = plt.subplots(nrows=1, ncols=3, figsize=(20, 6))
    fig.subplots_adjust(hspace=0.3)
    axs = _axs.flatten()

    viridis = mpl.colormaps["viridis"](np.linspace(0, 1.2, 128))
    cs_1 = axs[0].contourf(
        r[..., 0], r[..., 1], phi_label, cmap=ListedColormap(viridis)
    )
    axs[0].set_title(r"Exact $f(r,\Omega)$", fontsize=20)
    axs[0].tick_params(axis="both", labelsize=15)
    cbar = fig.colorbar(cs_1)
    cbar.ax.tick_params(labelsize=16)

    cs_2 = axs[1].contourf(
        r[..., 0],
        r[..., 1],
        phi_pre,
        cmap=ListedColormap(viridis),
    )
    axs[1].set_title(r"Predict $f(r,\Omega)$", fontsize=20)
    axs[1].tick_params(axis="both", labelsize=15)
    cbar = fig.colorbar(cs_2)
    cbar.ax.tick_params(labelsize=16)

    cs_3 = axs[2].contourf(
        r[..., 0],
        r[..., 1],
        abs(phi_pre - phi_label),
        cmap=ListedColormap(viridis),
    )
    axs[2].set_title(r"Absolute error", fontsize=20)
    axs[2].tick_params(axis="both", labelsize=15)
    cbar = fig.colorbar(cs_3)
    cbar.ax.tick_params(labelsize=16)

    plt.tight_layout()
    plt.savefig(save_path)


<<<<<<< HEAD
def predict_radiative_transfer(
    output_dir_base: str | pathlib.Path,
=======
def predict_radiative_transfer(  # noqa: PLR0915
    output_dir_base: pathlib.Path,
>>>>>>> 6e2dc5f4
    data_pipeline: pipeline.DataPipeline,
    engine: RteEngine,
    *,
    benchmark: bool,
    num_eval: int | None = None,
<<<<<<< HEAD
):
=======
) -> None:
    """Predict the radiative transfer equation (RTE) using the given engine."""
>>>>>>> 6e2dc5f4
    # Get features.
    raw_feature_dict = data_pipeline.process()

    del data_pipeline
    num_examples = raw_feature_dict["shape"]["num_examples"]

    logging.info("Predicting %d examples sequentially", num_examples)

    if not num_eval:
        num_eval = num_examples

    for i in range(num_examples - num_eval, num_examples):
        timings = {}

        logging.info("Predicting example %d/%d", i + 1, num_examples)

        output_dir = output_dir_base / f"example_{i}"
        if not output_dir.exists():
            output_dir.mkdir(parents=True)

        feature_dict = {
            "functions": jax.tree.map(
                lambda x: x[i : i + 1],  # noqa: B023
                raw_feature_dict["functions"],
            ),
            "grid": raw_feature_dict["grid"],
            "shape": raw_feature_dict["shape"],
        }

        # Write out features as a pickled dictionary.
        features_output_path = output_dir / "features.dill"
        with features_output_path.open("wb") as f:
            dill.dump(feature_dict, f)

        # Run the model.
        logging.info("Running rte engine...")
        t_0 = time.time()
        processed_feature_dict = engine.process_features(feature_dict)
        timings["process_features"] = time.time() - t_0

        t_0 = time.time()
        prediction = engine.predict(processed_feature_dict)
        t_diff = time.time() - t_0
        timings["predict_and_compile"] = t_diff

        if i == 0:
            logging.info(
                "Total JAX model predict time "
                "(includes compilation time, see --benchmark): %.6fs",
                t_diff,
            )
            if benchmark:
                t_0 = time.time()
                engine.predict(processed_feature_dict)
                t_diff = time.time() - t_0
                timings["predict_benchmark"] = t_diff
                logging.info(
                    "Total JAX model predict time (excludes compilation time): %.6fs",
                    t_diff,
                )
        else:
            logging.info("Total JAX model predict time: %.6fs", t_diff)

        psi_shape = feature_dict["functions"]["psi_label"].shape
        t_0 = time.time()
        predicted_psi = prediction.reshape(psi_shape)

        predicted_phi = jnp.sum(
            predicted_psi * feature_dict["grid"]["velocity_weights"],
            axis=-1,
        )
        t_diff = time.time() - t_0
        timings["compute_psi_and_phi"] = t_diff

        prediction_result = {
            "predicted_psi": predicted_psi,
            "predicted_phi": predicted_phi,
        }

        # Compute metrics.
        metrics = {}
        psi_label = feature_dict["functions"]["psi_label"]
        phi_label = np.sum(
            psi_label * feature_dict["grid"]["velocity_weights"], axis=-1
        )
        psi_rmse = rmse(predicted_psi, psi_label)
        phi_rmse = rmse(predicted_phi, phi_label)
        psi_mse = mse(predicted_psi, psi_label)
        phi_mse = mse(predicted_phi, phi_label)

        metrics.update(
            {
                "psi_rmse": str(psi_rmse),
                "phi_rmse": str(phi_rmse),
                "psi_mse": str(psi_mse),
                "phi_mse": str(phi_mse),
            }
        )
        logging.info("RMSE of psi: %f, RMSE of phi: %f\n", psi_rmse, phi_rmse)

        # Remove jax dependency from results.
        np_prediction_result = _jnp_to_np(dict(prediction_result))
        # Save the model outputs.
        np_result = {
            **np_prediction_result,
            "psi_label": psi_label,
            "phi_label": phi_label,
        }
        result_output_path = output_dir / "result.dill"
        with result_output_path.open("wb") as f:
            dill.dump(np_result, f)

        metrics_output_path = output_dir / "metrics.json"
        with metrics_output_path.open("w") as f:
            f.write(json.dumps(metrics, indent=4))

        timings_output_path = output_dir / "timings.json"
        with timings_output_path.open("w") as f:
            f.write(json.dumps(timings, indent=4))

        figure_save_path = output_dir / "plot.png"
        plot_phi(
            feature_dict["grid"]["position_coords"].reshape(*psi_shape[1:-1], -1),
            predicted_phi[0],
            phi_label[0],
            figure_save_path,
        )


@app.run
def main(argv) -> None:  # noqa: ANN001, D103
    if len(argv) > 1:
        raise app.UsageError("Too many command-line arguments.")  # noqa: EM101, TRY003

    # Hide any GPUs from TensorFlow. Otherwise TF might reserve memory and make
    # it unavailable to JAX.
    tf.config.set_visible_devices([], "GPU")

    model_dir = pathlib.Path(FLAGS.model_dir)
    output_dir = pathlib.Path(FLAGS.output_dir)
    if not output_dir.exists():
        output_dir.mkdir(parents=True)

    logging.info("Writing config file...")
    record_config_path = output_dir / "config.json"
    model_config_path = model_dir / "config.json"
    record_config = {
        "config": str(model_config_path),
        "data_dir": FLAGS.data_path,
    }
    with record_config_path.open("w") as f:
        json.dump(record_config, f, indent=2)

    data_path = pathlib.Path(FLAGS.data_path)
    data_pipeline = pipeline.DataPipeline(data_path.parent, [data_path.name])
    logging.info("Data pipeline created from %s", FLAGS.data_path)

    model_config = default.get_config(model_config_path)
    model_config = model_config.replace(
        load_parameters_path=model_dir.resolve() / "params"
    )
    rte_engine = RteEngine(model_config)

    logging.info("Running prediction...")
    predict_radiative_transfer(
        output_dir,
        data_pipeline,
        rte_engine,
        benchmark=FLAGS.benchmark,
        num_eval=FLAGS.num_eval,
    )


if __name__ == "__main__":
    main()<|MERGE_RESOLUTION|>--- conflicted
+++ resolved
@@ -137,24 +137,15 @@
     plt.savefig(save_path)
 
 
-<<<<<<< HEAD
-def predict_radiative_transfer(
-    output_dir_base: str | pathlib.Path,
-=======
 def predict_radiative_transfer(  # noqa: PLR0915
     output_dir_base: pathlib.Path,
->>>>>>> 6e2dc5f4
     data_pipeline: pipeline.DataPipeline,
     engine: RteEngine,
     *,
     benchmark: bool,
     num_eval: int | None = None,
-<<<<<<< HEAD
-):
-=======
 ) -> None:
     """Predict the radiative transfer equation (RTE) using the given engine."""
->>>>>>> 6e2dc5f4
     # Get features.
     raw_feature_dict = data_pipeline.process()
 
