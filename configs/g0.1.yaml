--- conflicted
+++ resolved
@@ -1,15 +1,9 @@
 # Dataset type.
 dataset_type: grain
 # Path to directory where TFDS data is stored.
-<<<<<<< HEAD
 data_dir: /workspaces/deeprte/tfds-data
 # Name of TFDS dataset to use.
 dataset_name: eff_rte/postprocess:0.0.3
-=======
-data_dir: /workspaces/deeprte/data/raw_data/train/g0.1-sigma_a3-sigma_t6
-# Name of TFDS dataset to use.
-dataset_name: g0.1-sigma_a3-sigma_t6.mat
->>>>>>> 236c49be
 # TFDS split for training dataset.
 train_split: train[:80%]
 # TFDS split for evaluation dataset.
@@ -30,7 +24,6 @@
 # Frequency of logging metrics during training, e.g. every 1_000 steps.
 log_every_steps: 1_000
 # Frequency of eval during training, e.g. every 1_000 steps.
-<<<<<<< HEAD
 eval_every_steps: -1
 # Frequency of checkpointing during training, e.g. every 1_000 steps.
 checkpoint_every_steps: 1_000
@@ -44,9 +37,4 @@
 
 num_basis_functions: 128
 basis_function_encoder_dim: 256
-num_basis_function_encoder_layers: 3
-=======
-eval_every_steps: 50_000
-# Optical depth dimension.
-optical_depth_dim: 17
->>>>>>> 236c49be
+num_basis_function_encoder_layers: 3