{
    "[python]": {
        "editor.defaultFormatter": "ms-python.black-formatter",
        "editor.codeActionsOnSave": {
            "source.organizeImports": true
        },
    },
<<<<<<< HEAD
    // "python.analysis.typeCheckingMode": "basic"
    "python.analysis.typeCheckingMode": "off",
=======
    "python.analysis.typeCheckingMode": "basic",
>>>>>>> 1ddc6add
}<|MERGE_RESOLUTION|>--- conflicted
+++ resolved
@@ -5,10 +5,5 @@
             "source.organizeImports": true
         },
     },
-<<<<<<< HEAD
     // "python.analysis.typeCheckingMode": "basic"
-    "python.analysis.typeCheckingMode": "off",
-=======
-    "python.analysis.typeCheckingMode": "basic",
->>>>>>> 1ddc6add
 }