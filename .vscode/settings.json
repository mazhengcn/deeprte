{
    "[python]": {
        "editor.codeActionsOnSave": {
            "source.organizeImports": "explicit"
        },
<<<<<<< HEAD
        "editor.defaultFormatter": "ms-python.black-formatter",
    },
    "python.formatting.provider": "none",
    "python.analysis.autoImportCompletions": true,
    "python.analysis.typeCheckingMode": "off"
=======
        "editor.defaultFormatter": "charliermarsh.ruff",
    }
>>>>>>> 7beea93b
}<|MERGE_RESOLUTION|>--- conflicted
+++ resolved
@@ -3,14 +3,6 @@
         "editor.codeActionsOnSave": {
             "source.organizeImports": "explicit"
         },
-<<<<<<< HEAD
-        "editor.defaultFormatter": "ms-python.black-formatter",
-    },
-    "python.formatting.provider": "none",
-    "python.analysis.autoImportCompletions": true,
-    "python.analysis.typeCheckingMode": "off"
-=======
         "editor.defaultFormatter": "charliermarsh.ruff",
     }
->>>>>>> 7beea93b
 }