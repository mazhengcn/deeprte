# First, build the application in the `/deeprte` directory
FROM ghcr.io/astral-sh/uv:debian-slim AS builder
# Install system packages
RUN --mount=type=cache,target=/var/cache/apt,sharing=locked \
    --mount=type=cache,target=/var/lib/apt,sharing=locked \
    apt-get update && apt-get install -y --no-install-recommends \
    ca-certificates \
    git \
    curl \
    && rm -rf /var/lib/apt/lists/*

ENV UV_COMPILE_BYTECODE=1 UV_LINK_MODE=copy
# Configure the Python directory so it is consistent
ENV UV_PYTHON_INSTALL_DIR=/python
# Only use the managed Python version
ENV UV_PYTHON_PREFERENCE=only-managed

WORKDIR /deeprte
# Install Python before the project for caching
RUN --mount=type=bind,source=.python-version,target=.python-version \
    uv python install
# Install the project dependencies
RUN --mount=type=cache,target=/root/.cache/uv \
    --mount=type=bind,source=uv.lock,target=uv.lock \
    --mount=type=bind,source=pyproject.toml,target=pyproject.toml \
<<<<<<< HEAD
    uv sync --locked --no-install-project --all-extras --no-dev
# Install the project
COPY . /deeprte
RUN --mount=type=cache,target=/root/.cache/uv \
    uv sync --locked --all-extras --no-dev
=======
    uv sync --frozen --no-install-project --all-extras --no-dev
# Install the project
COPY . /deeprte
RUN --mount=type=cache,target=/root/.cache/uv \
    uv sync --frozen --all-extras --no-dev
>>>>>>> 3336dbce

# Then, use a final image without uv
FROM debian:bookworm-slim

# Copy the Python version
COPY --from=builder --chown=python:python /python /python

# Copy the application from the builder
COPY --from=builder --chown=deeprte:deeprte /deeprte /deeprte

# Place executables in the environment at the front of the path
ENV PATH="/deeprte/.venv/bin:$PATH"

WORKDIR /deeprte<|MERGE_RESOLUTION|>--- conflicted
+++ resolved
@@ -23,19 +23,11 @@
 RUN --mount=type=cache,target=/root/.cache/uv \
     --mount=type=bind,source=uv.lock,target=uv.lock \
     --mount=type=bind,source=pyproject.toml,target=pyproject.toml \
-<<<<<<< HEAD
-    uv sync --locked --no-install-project --all-extras --no-dev
-# Install the project
-COPY . /deeprte
-RUN --mount=type=cache,target=/root/.cache/uv \
-    uv sync --locked --all-extras --no-dev
-=======
     uv sync --frozen --no-install-project --all-extras --no-dev
 # Install the project
 COPY . /deeprte
 RUN --mount=type=cache,target=/root/.cache/uv \
     uv sync --frozen --all-extras --no-dev
->>>>>>> 3336dbce
 
 # Then, use a final image without uv
 FROM debian:bookworm-slim
