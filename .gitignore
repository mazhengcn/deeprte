# Project related files
**/outputs/**
/data/**
!/data/.gitkeep
/models/**
!/models/.gitkeep
<<<<<<< HEAD
=======
/outputs/
>>>>>>> 3336dbce

# Byte-compiled / optimized / DLL files
__pycache__/
*.py[cod]
*$py.class

# C extensions
*.so

# Distribution / packaging
.Python
build/
develop-eggs/
dist/
downloads/
eggs/
.eggs/
lib/
lib64/
parts/
sdist/
var/
wheels/
share/python-wheels/
*.egg-info/
.installed.cfg
*.egg
MANIFEST

# PyInstaller
#  Usually these files are written by a python script from a template
#  before PyInstaller builds the exe, so as to inject date/other infos into it.
*.manifest
*.spec

# Installer logs
pip-log.txt
pip-delete-this-directory.txt

# Unit test / coverage reports
htmlcov/
.tox/
.nox/
.coverage
.coverage.*
.cache
nosetests.xml
coverage.xml
*.cover
*.py,cover
.hypothesis/
.pytest_cache/
cover/

# Translations
*.mo
*.pot

# Django stuff:
*.log
local_settings.py
db.sqlite3
db.sqlite3-journal

# Flask stuff:
instance/
.webassets-cache

# Scrapy stuff:
.scrapy

# Sphinx documentation
docs/_build/

# PyBuilder
.pybuilder/
target/

# Jupyter Notebook
.ipynb_checkpoints

# IPython
profile_default/
ipython_config.py

# pyenv
#   For a library or package, you might want to ignore these files since the code is
#   intended to run in multiple environments; otherwise, check them in:
# .python-version

# pipenv
#   According to pypa/pipenv#598, it is recommended to include Pipfile.lock in version control.
#   However, in case of collaboration, if having platform-specific dependencies or dependencies
#   having no cross-platform support, pipenv may install dependencies that don't work, or not
#   install all needed dependencies.
#Pipfile.lock

# PEP 582; used by e.g. github.com/David-OConnor/pyflow
__pypackages__/

# Celery stuff
celerybeat-schedule
celerybeat.pid

# SageMath parsed files
*.sage.py

# Environments
.env
.venv
env/
venv/
ENV/
env.bak/
venv.bak/

# Spyder project settings
.spyderproject
.spyproject

# Rope project settings
.ropeproject

# mkdocs documentation
/site

# mypy
.mypy_cache/
.dmypy.json
dmypy.json

# Pyre type checker
.pyre/

# pytype static type analyzer
.pytype/

# Cython debug symbols
cython_debug/<|MERGE_RESOLUTION|>--- conflicted
+++ resolved
@@ -4,10 +4,7 @@
 !/data/.gitkeep
 /models/**
 !/models/.gitkeep
-<<<<<<< HEAD
-=======
 /outputs/
->>>>>>> 3336dbce
 
 # Byte-compiled / optimized / DLL files
 __pycache__/
